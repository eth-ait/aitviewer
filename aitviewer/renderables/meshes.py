"""
Copyright (C) 2022  ETH Zurich, Manuel Kaufmann, Velko Vechev

This program is free software: you can redistribute it and/or modify
it under the terms of the GNU General Public License as published by
the Free Software Foundation, either version 3 of the License, or
(at your option) any later version.

This program is distributed in the hope that it will be useful,
but WITHOUT ANY WARRANTY; without even the implied warranty of
MERCHANTABILITY or FITNESS FOR A PARTICULAR PURPOSE.  See the
GNU General Public License for more details.

You should have received a copy of the GNU General Public License
along with this program.  If not, see <https://www.gnu.org/licenses/>.
"""
import os

import moderngl
from moderngl_window.opengl.vao import VAO
import numpy as np
import trimesh
import tqdm
import re
import pickle

from functools import lru_cache
from PIL import Image

from aitviewer.scene.node import Node
from aitviewer.shaders import get_smooth_lit_with_edges_program
from aitviewer.shaders import get_flat_lit_with_edges_program
from aitviewer.shaders import get_smooth_lit_texturized_program
from aitviewer.utils.decorators import hooked
from aitviewer.utils.utils import compute_vertex_and_face_normals
from aitviewer.utils import set_lights_in_program
from aitviewer.utils import set_material_properties
from trimesh.triangles import points_to_barycentric


class Meshes(Node):
    """A sequence of triangle meshes. This assumes that the mesh topology is fixed over the sequence."""

    def __init__(self,
                 vertices,
                 faces,
                 vertex_normals=None,
                 face_normals=None,
                 vertex_colors=None,
                 face_colors=None,
                 uv_coords=None,
                 path_to_texture=None,
                 texture_alpha=1.0,
                 cast_shadow=True,
                 **kwargs):
        """
        Initializer.
        :param vertices: A np array of shape (N, V, 3) or (V, 3).
        :param faces: A np array of shape (F, 3).
        :param vertex_normals: A np array of shape (N, V, 3). If not provided, the vertex normals will be computed,
          which incurs some overhead.
        :param face_normals: A np array of shape (N, F, 3). If not provided, the face normals will be computed, which
          incurs some overhead.
        :param vertex_colors: A np array of shape (N, V, 4) overriding the uniform color.
        :param face_colors: A np array of shape (N, F, 4) overriding the uniform or vertex colors.
        :param uv_coords: A np array of shape (V, 2) if the mesh is to be textured.
        :param path_to_texture: Path to an image file that serves as the texture.
        :param texture_alpha: Set transparency for texture.
        """
        if len(vertices.shape) == 2 and vertices.shape[-1] == 3:
            vertices = vertices[np.newaxis]
        assert len(vertices.shape) == 3
        assert len(faces.shape) == 2
        super(Meshes, self).__init__(n_frames=vertices.shape[0], **kwargs)

        self._vertices = vertices
        self.faces = faces.astype(np.int32)

        def _maybe_unsqueeze(x):
            return x[np.newaxis] if x is not None and x.ndim == 2 else x

        self._vertex_normals = _maybe_unsqueeze(vertex_normals)
        self._face_normals = _maybe_unsqueeze(face_normals)
        self.vertex_colors = _maybe_unsqueeze(vertex_colors)
        self.face_colors = _maybe_unsqueeze(face_colors)

        # Texture handling.
        self.has_texture = uv_coords is not None
        self.uv_coords = uv_coords

        if self.has_texture:
            self.use_pickle_texture = path_to_texture.endswith((".pickle", "pkl"))
            if self.use_pickle_texture:
                self.texture_image = pickle.load(open(path_to_texture, "rb"))
            else:
                self.texture_image = Image.open(path_to_texture).transpose(method=Image.FLIP_TOP_BOTTOM).convert("RGB")
        else:
            self.texture_image = None
        self.texture_alpha = texture_alpha

        # Enable rendering passes
        self.cast_shadow = cast_shadow
        self.fragmap = True
        self.depth_prepass = True

        # Misc.
        self.flat_shading = False
        self.show_texture = self.has_texture
        self.norm_coloring = False
        self.normals_r = None
        self.need_upload = True

    @property
    def vertices(self):
        return self._vertices

    @vertices.setter
    def vertices(self, vertices):
        # Update vertices and redraw
<<<<<<< HEAD
=======
        self.set_vertices(vertices, redraw=True)
        
    def set_vertices(self, vertices, redraw=True):
>>>>>>> 25bbce03
        self._vertices = vertices
        self.n_frames = len(vertices)

        # If vertex normals were supplied, they are no longer valid.
        self._vertex_normals = None

        # Must clear all LRU caches where the vertices are used.
        self.compute_vertex_and_face_normals.cache_clear()

<<<<<<< HEAD
        self.redraw()
=======
        if redraw:
            self.redraw()       

>>>>>>> 25bbce03

    @property
    def n_faces(self):
        return self.faces.shape[0]

    @property
    def n_vertices(self):
        return self.vertices.shape[1]

    @property
    def vertex_faces(self):
        # To compute the normals we need to know a mapping from vertex ID to all faces that this vertex is part of.
        # Because we are lazy we abuse trimesh to compute this for us. Not all vertices have the maximum degree, so
        # this array is padded with -1 if necessary.
        return trimesh.Trimesh(self.vertices[0], self.faces, process=False).vertex_faces

    @property
    def vertex_normals(self):
        """Get or compute all vertex normals (this might take a while for long sequences)."""
        if self._vertex_normals is None:
            vertex_normals, _ = compute_vertex_and_face_normals(self.vertices, self.faces, self.vertex_faces,
                                                                normalize=True)
            if vertex_normals.ndim < 3:
                vertex_normals = vertex_normals.unsqueeze(0)
            self._vertex_normals = vertex_normals
        return self._vertex_normals

    @property
    def face_normals(self):
        """Get or compute all face normals (this might take a while for long sequences)."""
        if self._face_normals is None:
            _, face_normals = compute_vertex_and_face_normals(self.vertices, self.faces, self.vertex_faces,
                                                              normalize=True)
            if face_normals.ndim < 3:
                face_normals = face_normals.unsqueeze(0)
            self._face_normals = face_normals
        return self._face_normals

    def vertex_normals_at(self, frame_id):
        """Get or compute the vertex normals at the given frame."""
        if self._vertex_normals is None:
            vn, _ = self.compute_vertex_and_face_normals(frame_id, normalize=True)
        else:
            assert len(self._vertex_normals.shape) == 3, f"Got shape {self._vertex_normals.shape}"
            vn = self._vertex_normals[frame_id]
        return vn

    def face_normals_at(self, frame_id):
        """Get or compute the face normals at the given frame."""
        if self._face_normals is None:
            _, fn = self.compute_vertex_and_face_normals(frame_id, normalize=True)
        else:
            assert len(self._face_normals.shape) == 3, f"Got shape {self._face_normals.shape}"
            fn = self._face_normals[frame_id]
        return fn

    @property
    def vertex_colors(self):
        return self._vertex_colors

    @vertex_colors.setter
    def vertex_colors(self, vertex_colors):
        # Vertex colors cannot be empty
        if vertex_colors is None:
            self._vertex_colors = np.full((self.n_frames, self.n_vertices, 4), self.color)
        elif isinstance(vertex_colors, tuple) and len(vertex_colors) == 4:
            self._vertex_colors = np.full((self.n_frames, self.n_vertices, 4), vertex_colors)
        else:
            self._vertex_colors = vertex_colors
        self.redraw()

    @property
    def face_colors(self):
        return self._face_colors

    @face_colors.setter
    def face_colors(self, face_colors):
        self._face_colors = face_colors
        if face_colors is not None:
            self._vertex_colors = np.tile(self.face_colors[:, :, np.newaxis], [1, 1, 3, 1])
        self.redraw()

    @Node.color.setter
    def color(self, color):
<<<<<<< HEAD
        only_alpha_changed = (np.abs((np.array(color) - np.array(self.color)))[-1] > 0
=======
        only_alpha_changed = (np.abs((np.array(color) - np.array(self.color)))[-1] > 0 
>>>>>>> 25bbce03
                              and (np.array(color)[:3] == np.array(self.color[:3])).all())

        self.material.color = color

        # If only alpha changed, don't update all colors
        if only_alpha_changed:
            self._vertex_colors[..., -1] = color[-1]
        # Otherwise, if no face colors, then override the existing vertex colors
        elif self.face_colors is None:
            self.vertex_colors = color
<<<<<<< HEAD

        # Update color buffer
        self.redraw()
=======
            
        if self.is_renderable:
            # Update color buffer
            self.redraw()
>>>>>>> 25bbce03

    @property
    def current_vertices(self):
        return self.vertices[self.current_frame_id]

    @property
    def current_vertex_colors(self):
        return self.vertex_colors[self.current_frame_id]

    def closest_vertex_in_triangle(self, tri_id, point):
        face_vertex_id = np.linalg.norm((self.current_vertices[self.faces[tri_id]] - point), axis=-1).argmin()
        return self.faces[tri_id][face_vertex_id]

    def get_bc_coords_from_points(self, tri_id, points):
        return points_to_barycentric(self.current_vertices[self.faces[[tri_id]]], points)[0]

    @lru_cache(2048)
    def compute_vertex_and_face_normals(self, frame_id, normalize=False):
        """
        Compute face and vertex normals for the given frame. We use an LRU cache since this is a potentially
        expensive operation. This function exists because computing the normals on all frames can increase the
        startup time of the viewer considerably.

        :param frame_id: On which frame to compute the normals.
        :param normalize: Whether or not to normalize the normals. Not doing it is faster and the shaders typically
          enforce unit length of normals anyway.
        :return: The vertex and face normals as a np arrays of shape (V, 3) and (F, 3) respectively.
        """
        vs = self.vertices[frame_id:frame_id + 1]
        vn, fn = compute_vertex_and_face_normals(vs, self.faces, self.vertex_faces, normalize)
        return vn.squeeze(0), fn.squeeze(0)

    @property
    def bounds(self):
        return self.get_bounds(self.vertices)

    def on_frame_update(self):
        """Called whenever a new frame must be displayed."""
        super().on_frame_update()
        self.redraw()

    def _upload_buffers(self):
        """Upload the current frame data to the GPU for rendering."""
        if not self.is_renderable or not self._need_upload:
            return

        self._need_upload = False

        # Each write call takes about 1-2 ms
        vertices = self.current_vertices
        vertex_colors = self.current_vertex_colors

        if not self.flat_shading:
            vertex_normals = self.vertex_normals_at(self.current_frame_id)
            if self.face_colors is not None:
                vn_for_drawing = vertex_normals[self.faces]
            else:
                vn_for_drawing = vertex_normals
            self.vbo_normals.write(vn_for_drawing.astype('f4').tobytes())

        if self.face_colors is not None:
            vertices = vertices[self.faces]

        self.vbo_vertices.write(vertices.astype('f4').tobytes())
        self.vbo_colors.write(vertex_colors.astype('f4').tobytes())

        if self.has_texture:
            self.vbo_uvs.write(self.uv_coords.astype('f4').tobytes())

    def redraw(self):
        self._need_upload = True

    # noinspection PyAttributeOutsideInit
    @Node.once
    def make_renderable(self, ctx):
        """Prepares this object for rendering. This function must be called before `render` is used."""
        self.smooth_prog = get_smooth_lit_with_edges_program()
        self.flat_prog = get_flat_lit_with_edges_program()

        vertices = self.current_vertices
        vertex_normals = self.vertex_normals_at(self.current_frame_id)
        vertex_colors = self.current_vertex_colors

        # Face colors draw 3 distinct vertices per face.
        if self.face_colors is not None:
            vertices = vertices[self.faces]
            vn_for_drawing = vertex_normals[self.faces]
        else:
            vn_for_drawing = vertex_normals

        self.vbo_vertices = ctx.buffer(vertices.astype('f4').tobytes())
        self.vbo_normals = ctx.buffer(vn_for_drawing.astype('f4').tobytes())
        self.vbo_indices = ctx.buffer(self.faces.tobytes()) if self.face_colors is None else None
        self.vbo_colors = ctx.buffer(vertex_colors.astype('f4').tobytes())

        self.smooth_vao = ctx.vertex_array(self.smooth_prog,
                                           [(self.vbo_vertices, '3f4 /v', 'in_position'),
                                            (self.vbo_normals, '3f4 /v', 'in_normal'),
                                            (self.vbo_colors, '4f4 /v', 'in_color')],
                                           self.vbo_indices)

        self.flat_vao = ctx.vertex_array(self.flat_prog,
                                         [(self.vbo_vertices, '3f4 /v', 'in_position'),
                                          (self.vbo_colors, '4f4 /v', 'in_color')],
                                         self.vbo_indices)

        self.positions_vao = VAO('{}:positions'.format(self.unique_name))
        self.positions_vao.buffer(self.vbo_vertices, '3f', ['in_position'])
        self.positions_vao.index_buffer(self.vbo_indices)

        self.allow_depth_prepass(self.vbo_vertices, self.vbo_indices)

        if self.has_texture:
            img = self.texture_image
            if self.use_pickle_texture:
                self.texture = ctx.texture(img.shape[:2], img.shape[2], img.tobytes())
            else:
                self.texture = ctx.texture(img.size, 3, img.tobytes())
            self.texture_prog = get_smooth_lit_texturized_program()
            self.vbo_uvs = ctx.buffer(self.uv_coords.astype('f4').tobytes())
            self.texture_vao = ctx.vertex_array(self.texture_prog,
                                                [(self.vbo_vertices, '3f4 /v', 'in_position'),
                                                 (self.vbo_normals, '3f4 /v', 'in_normal'),
                                                 (self.vbo_uvs, '2f4 /v', 'in_uv')],
                                                self.vbo_indices)

    @hooked
    def release(self):
        self.smooth_vao.release()
        self.flat_vao.release()
<<<<<<< HEAD
        self.positions_vao.release(buffer=False)

        self.vbo_vertices.release()
        self.vbo_indices.release()
        self.vbo_normals.release()
=======

        self.vbo_vertices.release()
        self.vbo_normals.release()
        self.vbo_indices.release()
>>>>>>> 25bbce03
        self.vbo_colors.release()

        if self.has_texture:
            self.vbo_uvs.release()

            self.texture_vao.release()
<<<<<<< HEAD
            self.vbo_uvs.release()
=======
>>>>>>> 25bbce03
            self.texture.release()

    def render(self, camera, **kwargs):
        # Check if flat shading changed, in which case we need to update the VBOs.
        flat = kwargs.get('flat_rendering', False)
        if flat != self.flat_shading:
            self.flat_shading = flat
            self.redraw()
<<<<<<< HEAD

=======
        
>>>>>>> 25bbce03
        if self.has_texture:
            self.texture_prog['texture_alpha'].value = self.texture_alpha
        vao = self._prepare_vao(camera, **kwargs)
        vao.render(moderngl.TRIANGLES)

    def render_positions(self, prog):
        if self.is_renderable:
            self._upload_buffers()
            self.positions_vao.render(prog)

    def _prepare_vao(self, camera, **kwargs):
        """Prepare the shader pipeline and the VAO."""
        self._upload_buffers()

        if self.has_texture and self.show_texture:
            prog, vao = self.texture_prog, self.texture_vao
            self.texture.use(1)
            prog['diffuse_texture'].value = 1
        else:
            prog, vao = (self.flat_prog, self.flat_vao) if self.flat_shading else (self.smooth_prog, self.smooth_vao)
            prog['norm_coloring'].value = self.norm_coloring

        prog['draw_edges'].value = 1.0 if kwargs['draw_edges'] and self.material._show_edges else 0.0
        prog['win_size'].value = kwargs['window_size']

        self.set_camera_matrices(prog, camera, **kwargs)
        set_lights_in_program(prog, kwargs['lights'])
        set_material_properties(prog, self.material)
        self.receive_shadow(prog, **kwargs)
        return vao

    def _show_normals(self):
        """Create and add normals at runtime"""
        vn = self.vertex_normals
        length = 0.01  # TODO make this either a parameter in the GUI or dependent on the bounding box.
        vn = vn / np.linalg.norm(vn, axis=-1, keepdims=True) * length

        # Must import here because if we do it at the top we create a circular dependency.
        from aitviewer.renderables.arrows import Arrows
        self.normals_r = Arrows(self.vertices, self.vertices + vn,
                                r_base=length / 10, r_head=2 * length / 10, p=0.25, name='Normals')
        self.normals_r.position = self.position
        self.normals_r.current_frame_id = self.current_frame_id
        self.add(self.normals_r, gui_elements=['material'])

    def gui(self, imgui):
        super(Meshes, self).gui(imgui)
<<<<<<< HEAD

        if self.has_texture:
            _, self.texture_alpha = imgui.slider_float('Texture alpha##texture_alpha{}'.format(self.unique_name),
                                                       self.texture_alpha, 0.0, 1.0, '%.2f')
        _, self.show_texture = imgui.checkbox('Render Texture##render_texture{}'.format(self.unique_name),
                                              self.show_texture)
        _, self.norm_coloring = imgui.checkbox('Norm Coloring##norm_coloring{}'.format(self.unique_name),
                                               self.norm_coloring)

        # TODO: Add  export workflow for all nodes
        if imgui.button('Export OBJ##export_{}'.format(self.unique_name)):
            mesh = trimesh.Trimesh(vertices=self.current_vertices, faces=self.faces, process=False)
            mesh.export('../export/' + self.name + '.obj')

        if self.normals_r is None:
            if imgui.button('Show Normals ##show_normals{}'.format(self.unique_name)):
                self._show_normals()

=======

        if self.has_texture:
            _, self.texture_alpha = imgui.slider_float('Texture alpha##texture_alpha{}'.format(self.unique_name), self.texture_alpha,  0.0, 1.0, '%.2f')
        _, self.show_texture = imgui.checkbox('Render Texture##render_texture{}'.format(self.unique_name), self.show_texture)
        _, self.norm_coloring = imgui.checkbox('Norm Coloring##norm_coloring{}'.format(self.unique_name), self.norm_coloring)

        # TODO: Add  export workflow for all nodes
        if imgui.button('Export OBJ##export_{}'.format(self.unique_name)):
            mesh = trimesh.Trimesh(vertices=self.current_vertices, faces=self.faces, process=False)
            mesh.export('../export/' + self.name + '.obj')
        
        if self.normals_r is None:
            if imgui.button('Show Normals ##show_normals{}'.format(self.unique_name)):
                self._show_normals()

>>>>>>> 25bbce03

class VariableTopologyMeshes(Node):
    """
    A sequence of meshes that do not share the same topology (i.e. different nr of vertices, faces, texture, etc.).
    This simply treats every time instance as a separate mesh, so it's not optimized for performance.
    """

    def __init__(self,
                 vertices,
                 faces,
                 vertex_normals=None,
                 face_normals=None,
                 vertex_colors=None,
                 face_colors=None,
                 uv_coords=None,
                 texture_paths=None,
                 preload=True,
                 **kwargs):
        """
        Initializer.
        :param vertices: A list of length N with np arrays of size (V_n, 3).
        :param faces: A list of length N with np arrays of shape (F_n, 3).
        :param vertex_normals: An optional list of length N with np arrays of shape (V_n, 3).
        :param face_normals: An optional list of length N with np arrays of shape (F_n, 3).
        :param vertex_colors: An optional list of length N with np arrays of shape (V_n, 4) overriding the uniform color.
        :param face_colors: An optional list of length N with np arrays of shape (F_n, 4) overriding the uniform or vertex colors.
        :param uv_coords: An optional list of length N with np arrays of shape (V_n, 2) if the mesh is to be textured.
        :param texture_paths: An optional list of length N containing paths to the texture as an image file.
        :param preload: Whether or not to pre-load all the meshes. This increases loading time and memory consumption,
          but allows interactive animations.
        """
        assert len(vertices) == len(faces)
        super(VariableTopologyMeshes, self).__init__(n_frames=len(vertices))
        self.preload = preload

        self.vertices = vertices
        self.faces = faces
        self.vertex_normals = vertex_normals
        self.face_normals = face_normals
        self.vertex_colors = vertex_colors
        self.face_colors = face_colors
        self.uv_coords = uv_coords
        self.texture_paths = texture_paths
        self.mesh_kwargs = kwargs

        self._current_mesh = dict()  # maps from frame ID to mesh
        self._all_meshes = []
        if self.preload:
            for f in range(self.n_frames):
                m = self._construct_mesh_at_frame(f)
                self._all_meshes.append(m)
        # Set to true after changing the color and used when preloading 
        # is not enabled to override the current mesh color with the new color
<<<<<<< HEAD
        self._override_color = False
=======
        self._override_color = False 
        
>>>>>>> 25bbce03

        self.show_texture = True
        self.norm_coloring = False
        self.ctx = None

    def _construct_mesh_at_frame(self, frame_id):
        m = Meshes(self.vertices[frame_id],
                   self.faces[frame_id],
                   self.vertex_normals[frame_id] if self.vertex_normals is not None else None,
                   self.face_normals[frame_id] if self.face_normals is not None else None,
                   self.vertex_colors[frame_id] if self.vertex_colors is not None else None,
                   self.face_colors[frame_id] if self.face_colors is not None else None,
                   self.uv_coords[frame_id] if self.uv_coords is not None else None,
                   self.texture_paths[frame_id] if self.texture_paths is not None else None,
                   **self.mesh_kwargs)
        return m

    @classmethod
    def from_trimeshes(cls, trimeshes, **kwargs):
        """Initialize from a list of trimeshes."""
        vertices = []
        faces = []
        vertex_normals = []
        for m in trimeshes:
            vertices.append(m.vertices)
            faces.append(m.faces)
            vertex_normals.append(m.vertex_normals)
        meshes = cls(vertices, faces, vertex_normals, **kwargs)
        return meshes

    @classmethod
    def from_plys(cls, plys, **kwargs):
        """Initialize from a list paths to .ply files."""
        vertices, faces, vertex_normals, vertex_colors = [], [], [], []
        sc = kwargs.get('vertex_scale', 1.0)
        for i in tqdm.tqdm(range(len(plys))):
            m = trimesh.load(plys[i])
            vertices.append(m.vertices * sc)
            faces.append(m.faces)
            vertex_normals.append(m.vertex_normals)
            vertex_colors.append(m.visual.vertex_colors / 255.0)
        return cls(vertices, faces, vertex_normals, vertex_colors=vertex_colors)

    @classmethod
    def from_directory(cls, path, preload=False, vertex_scale=1.0, high_quality=False, **kwargs):
        """ 
        Initialize from a directory containing mesh and texture data.

        Mesh files must be in pickle (.pkl) or obj (.obj) format, their name
        must start with 'mesh' and end with a frame number.

        Texture files must be in pickle (.pkl), png (.png) or jpeg (.jpg or .jpeg) format
        and their name must match the respective mesh filename with 'atlas' instead of 'mesh' 
        at the start of the filename.

        Example:
        path/mesh_001.obj
        path/mesh_002.obj
        path/atlas_001.png
        path/atlas_002.png

        A mesh pickle file must be a dictionary of numpy array with the following shapes:
        {
            'vertices': (V, 3)
            'normals':  (V, 3)
            'uvs':      (V, 2)
            'faces':    (F, 3)
        }

        A texture pickle file must be a raw RGB image stored as a numpy array of shape (width, height, 3)
        """

        files = os.listdir(path)

        # Supported mesh formats in order of preference (fastest to slowest)
        mesh_supported_formats = [".pkl", ".obj"]

        mesh_format = None
        for format in mesh_supported_formats:
            if any(map(lambda x: x.startswith("mesh") and x.endswith(format), files)):
                mesh_format = format
                break

        if mesh_format is None:
            raise ValueError(
                f'Unable to find mesh with supported extensions ({", ".join(mesh_supported_formats)}) at {path}')

        # Supported texture formats in order of preference (fastest to slowest)
        texture_supported_formats = [".pkl", ".jpg", ".jpeg", ".png"]

        # If high_quality is set to true prioritize PNGs
        if high_quality:
            texture_supported_formats = [".png", ".jpg", ".jpeg", ".pkl"]

        texture_format = None
        for format in texture_supported_formats:
            if any(map(lambda x: x.startswith("atlas") and x.endswith(format), files)):
                texture_format = format
                break

        if texture_format is None:
            raise ValueError(
                f'Unable to find atlas with supported extensions ({", ".join(texture_supported_formats)}) at {path}')

        # Load all objects sorted by the keyframe number specified in the file name
        regex = re.compile(r"(\d*)$")

        def sort_key(x):
            name = os.path.splitext(x)[0]
            return int(regex.search(name).group(0))

        obj_names = filter(lambda x: x.startswith("mesh") and x.endswith(mesh_format), files)
        obj_names = sorted(obj_names, key=sort_key)

        vertices, faces, vertex_normals, uvs = [], [], [], []
        texture_paths = []

        for obj_name in tqdm.tqdm(obj_names):
            if mesh_format == ".pkl":
                mesh = pickle.load(open(os.path.join(path, obj_name), "rb"))
                vertices.append(mesh['vertices'] * vertex_scale)
                faces.append(mesh['faces'])
                vertex_normals.append(mesh['normals'])
                uvs.append(mesh['uvs'])
            else:
                mesh = trimesh.load(os.path.join(path, obj_name), process=False)
                vertices.append(mesh.vertices * vertex_scale)
                faces.append(mesh.faces)
                vertex_normals.append(mesh.vertex_normals)
                uvs.append(np.array(mesh.visual.uv).squeeze())

            texture_paths.append(
                os.path.join(path, obj_name.replace("mesh", "atlas").replace(mesh_format, texture_format)))

        return cls(vertices, faces, vertex_normals, uv_coords=uvs,
                   texture_paths=texture_paths, preload=preload, **kwargs)

    @property
    def current_mesh(self):
        if self.preload: 
            return self._all_meshes[self.current_frame_id]
        else:
            m = self._current_mesh.get(self.current_frame_id, None)
            if m is None:
                # Need to construct a new one and clean up the old one.
                for k in self._current_mesh:
                    self._current_mesh[k].release()
                m = self._construct_mesh_at_frame(self.current_frame_id)

                # Set mesh position and scale
                m.position = self.position
                m.scale = self.scale

<<<<<<< HEAD
                # Set mesh material
                m.material = self.material

=======
>>>>>>> 25bbce03
                # Override the mesh color only if it has been changed by the user
                if self._override_color:
                    m.color = self.color

                m.make_renderable(self.ctx)
                self._current_mesh = {self.current_frame_id: m}
            return m

    @property
    def bounds(self):
        return self.current_mesh.get_bounds(self.current_mesh.vertices)

    # noinspection PyAttributeOutsideInit
    @Node.once
    def make_renderable(self, ctx):
        if self.preload:
            for m in self._all_meshes:
                m.make_renderable(ctx)
        else:
            # A bit hacky so that we can make dynamically loaded meshes renderable when we load them.
            self.ctx = ctx
            self.current_mesh.make_renderable(ctx)

    def render(self, camera, **kwargs):
        self.current_mesh.show_texture = self.show_texture
        self.current_mesh.norm_coloring = self.norm_coloring
        self.current_mesh.render(camera, **kwargs)

    def render_depth_prepass(self, camera, **kwargs):
        self.current_mesh.render_depth_prepass(camera, **kwargs)

    def render_shadowmap(self, light_mvp, program):
        self.current_mesh.render_shadowmap(light_mvp, program)

    def gui_position(self, imgui):
        # Position controls
        u, pos = imgui.drag_float3('Position##pos{}'.format(self.unique_name), *self.position, 0.1, format='%.2f')
        if u:
            self.position = pos
            # If meshes are already loaded go through all and update the positions
            if self.preload:
                for m in self._all_meshes:
                    m.position = pos
            # Otherwise only update the current mesh, other meshes will be updated when loaded
            else:
                self.current_mesh.position = pos

    def gui_scale(self, imgui):
        # Scale controls
        u, scale = imgui.drag_float('Scale##scale{}'.format(self.unique_name), self.scale, 0.01, min_value=0.001,
                                    max_value=10.0, format='%.3f')
        if u:
            self.scale = scale
            # If meshes are already loaded go through all and update the scale factors
            if self.preload:
                for m in self._all_meshes:
                    m.scale = scale
            # Otherwise only update the current mesh, other meshes will be updated when loaded
            else:
                self.current_mesh.scale = scale
<<<<<<< HEAD
=======

>>>>>>> 25bbce03

    def gui_material(self, imgui, show_advanced=True):
        # Color Control
        uc, color = imgui.color_edit4("Color##color{}'".format(self.unique_name), *self.material.color, show_alpha=True)
        if uc:
            self.color = color
            # If meshes are already loaded go through all and update the vertex colors
            if self.preload:
                for m in self._all_meshes:
                    m.color = color
            # Otherwise only update the current mesh and enable color override for other meshes
            else:
                self.current_mesh.color = color
                self._override_color = True

        _, self.show_texture = imgui.checkbox('Render Texture', self.show_texture)
        _, self.norm_coloring = imgui.checkbox('Norm Coloring', self.norm_coloring)

        if show_advanced:
            if imgui.tree_node("Advanced material##advanced_material{}'".format(self.unique_name)):
                # Diffuse
                ud, diffuse = imgui.slider_float('Diffuse##diffuse{}'.format(self.unique_name),
                                                 self.current_mesh.material.diffuse,
                                                 0.0, 1.0, '%.2f')

                if ud:
                    self.material.diffuse = diffuse
                    # If meshes are already loaded go through all and update the diffuse value
                    if self.preload:
                        for m in self._all_meshes:
                            m.material.diffuse = diffuse
                    # Otherwise only update the current mesh, other meshes will be updated when loaded
                    else:
                        self.current_mesh.material.diffuse = diffuse

                # Ambient
                ua, ambient = imgui.slider_float('Ambient##ambient{}'.format(self.unique_name),
                                                 self.current_mesh.material.ambient,
                                                 0.0, 1.0, '%.2f')
                if ua:
                    self.material.ambient = ambient
                    # If meshes are already loaded go through all and update the ambient value
                    if self.preload:
                        for m in self._all_meshes:
                            m.material.ambient = ambient
                    # Otherwise only update the current mesh, other meshes will be updated when loaded
                    else:
                        self.current_mesh.material.ambient = ambient

                imgui.tree_pop()<|MERGE_RESOLUTION|>--- conflicted
+++ resolved
@@ -117,12 +117,6 @@
     @vertices.setter
     def vertices(self, vertices):
         # Update vertices and redraw
-<<<<<<< HEAD
-=======
-        self.set_vertices(vertices, redraw=True)
-        
-    def set_vertices(self, vertices, redraw=True):
->>>>>>> 25bbce03
         self._vertices = vertices
         self.n_frames = len(vertices)
 
@@ -132,13 +126,7 @@
         # Must clear all LRU caches where the vertices are used.
         self.compute_vertex_and_face_normals.cache_clear()
 
-<<<<<<< HEAD
         self.redraw()
-=======
-        if redraw:
-            self.redraw()       
-
->>>>>>> 25bbce03
 
     @property
     def n_faces(self):
@@ -223,11 +211,7 @@
 
     @Node.color.setter
     def color(self, color):
-<<<<<<< HEAD
         only_alpha_changed = (np.abs((np.array(color) - np.array(self.color)))[-1] > 0
-=======
-        only_alpha_changed = (np.abs((np.array(color) - np.array(self.color)))[-1] > 0 
->>>>>>> 25bbce03
                               and (np.array(color)[:3] == np.array(self.color[:3])).all())
 
         self.material.color = color
@@ -238,16 +222,9 @@
         # Otherwise, if no face colors, then override the existing vertex colors
         elif self.face_colors is None:
             self.vertex_colors = color
-<<<<<<< HEAD
 
         # Update color buffer
         self.redraw()
-=======
-            
-        if self.is_renderable:
-            # Update color buffer
-            self.redraw()
->>>>>>> 25bbce03
 
     @property
     def current_vertices(self):
@@ -378,28 +355,18 @@
     def release(self):
         self.smooth_vao.release()
         self.flat_vao.release()
-<<<<<<< HEAD
         self.positions_vao.release(buffer=False)
 
         self.vbo_vertices.release()
         self.vbo_indices.release()
         self.vbo_normals.release()
-=======
-
-        self.vbo_vertices.release()
-        self.vbo_normals.release()
-        self.vbo_indices.release()
->>>>>>> 25bbce03
         self.vbo_colors.release()
 
         if self.has_texture:
             self.vbo_uvs.release()
 
             self.texture_vao.release()
-<<<<<<< HEAD
             self.vbo_uvs.release()
-=======
->>>>>>> 25bbce03
             self.texture.release()
 
     def render(self, camera, **kwargs):
@@ -408,11 +375,7 @@
         if flat != self.flat_shading:
             self.flat_shading = flat
             self.redraw()
-<<<<<<< HEAD
-
-=======
-        
->>>>>>> 25bbce03
+            
         if self.has_texture:
             self.texture_prog['texture_alpha'].value = self.texture_alpha
         vao = self._prepare_vao(camera, **kwargs)
@@ -460,7 +423,6 @@
 
     def gui(self, imgui):
         super(Meshes, self).gui(imgui)
-<<<<<<< HEAD
 
         if self.has_texture:
             _, self.texture_alpha = imgui.slider_float('Texture alpha##texture_alpha{}'.format(self.unique_name),
@@ -479,23 +441,6 @@
             if imgui.button('Show Normals ##show_normals{}'.format(self.unique_name)):
                 self._show_normals()
 
-=======
-
-        if self.has_texture:
-            _, self.texture_alpha = imgui.slider_float('Texture alpha##texture_alpha{}'.format(self.unique_name), self.texture_alpha,  0.0, 1.0, '%.2f')
-        _, self.show_texture = imgui.checkbox('Render Texture##render_texture{}'.format(self.unique_name), self.show_texture)
-        _, self.norm_coloring = imgui.checkbox('Norm Coloring##norm_coloring{}'.format(self.unique_name), self.norm_coloring)
-
-        # TODO: Add  export workflow for all nodes
-        if imgui.button('Export OBJ##export_{}'.format(self.unique_name)):
-            mesh = trimesh.Trimesh(vertices=self.current_vertices, faces=self.faces, process=False)
-            mesh.export('../export/' + self.name + '.obj')
-        
-        if self.normals_r is None:
-            if imgui.button('Show Normals ##show_normals{}'.format(self.unique_name)):
-                self._show_normals()
-
->>>>>>> 25bbce03
 
 class VariableTopologyMeshes(Node):
     """
@@ -549,12 +494,7 @@
                 self._all_meshes.append(m)
         # Set to true after changing the color and used when preloading 
         # is not enabled to override the current mesh color with the new color
-<<<<<<< HEAD
         self._override_color = False
-=======
-        self._override_color = False 
-        
->>>>>>> 25bbce03
 
         self.show_texture = True
         self.norm_coloring = False
@@ -708,12 +648,9 @@
                 m.position = self.position
                 m.scale = self.scale
 
-<<<<<<< HEAD
                 # Set mesh material
                 m.material = self.material
 
-=======
->>>>>>> 25bbce03
                 # Override the mesh color only if it has been changed by the user
                 if self._override_color:
                     m.color = self.color
@@ -774,10 +711,6 @@
             # Otherwise only update the current mesh, other meshes will be updated when loaded
             else:
                 self.current_mesh.scale = scale
-<<<<<<< HEAD
-=======
-
->>>>>>> 25bbce03
 
     def gui_material(self, imgui, show_advanced=True):
         # Color Control
